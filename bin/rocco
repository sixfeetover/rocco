#!/usr/bin/env ruby
#/ Usage: rocco [-l <lang>] [-c <chars>] [-o <dir>] <file>...
#/ Generate literate-programming-style documentation for Ruby source <file>s.
#/
#/ Options:
#/   -l, --language=<lang>  The Pygments lexer to use to highlight code
#/   -c, --comment-chars=<chars>
#/                          The string to recognize as a comment marker
#/   -o, --output=<dir>     Directory where generated HTML files are written
#/       --help             Show this help message

require 'optparse'
require 'fileutils'

# Write usage message to stdout and exit.
def usage(stream=$stderr, status=1)
  stream.puts File.read(__FILE__).
    grep(/^#\//).
    map { |line| line.sub(/^#. ?/, '') }.
    join
  exit status
end

# Like `Kernel#abort` but writes a note encouraging the user to consult
# `rocco --help` for more information.
def abort_with_note(message=nil)
  $stderr.puts message if message
  abort "See `rocco --help' for usage information."
end

# Parse command line options, aborting if anything goes wrong.
output_dir = '.'
sources = []
options = {}
ARGV.options { |o|
  o.program_name = File.basename($0)
  o.on("-o", "--output=DIR") { |dir| output_dir = dir }
	o.on("-l", "--language=LANG") { |lang| options[:language] = lang }
	o.on("-c", "--comment-chars=CHARS") { |chars| options[:comment_chars] = Regexp.escape(chars) }
  o.on_tail("-h", "--help") { usage($stdout, 0) }
  o.parse!
} or abort_with_note

# Use http://pygments.appspot.com in case `pygmentize(1)` isn't available.
if ! ENV['PATH'].split(':').any? { |dir| File.exist?("#{dir}/pygmentize") }
  unless options[:webservice]
    $stderr.puts "pygmentize not in PATH; using pygments.appspot.com instead"
    options[:webservice] = true
  end
end

# Eat sources from ARGV.
sources << ARGV.shift while ARGV.any?

# Make sure we have some files to work with.
if sources.empty?
  abort_with_note "#{File.basename($0)}: no input <file>s given"
end

# What a fucking mess. Most of this is duplicated in rocco.rb too.
libdir = File.expand_path('../../lib', __FILE__).sub(/^#{Dir.pwd}\//, '')
begin
  require 'rdiscount'
  require 'rocco'
rescue LoadError
  case $!.to_s
  when /rdiscount/
    if !defined?(Gem)
      warn "warn: #$!. trying again with rubygems"
      require 'rubygems'
      retry
    else
      require 'bluecloth'
      Markdown = BlueCloth
      $LOADED_FEATURES << 'rdiscount.rb'
      retry
    end
  when /rocco/
    if !$:.include?(libdir)
      warn "warn: #$!. trying again with #{libdir} on load path"
      $:.unshift(libdir)
      retry
    end
  end
  raise
end

# Run each file through Rocco and write output.
sources.each do |filename|
  rocco = Rocco.new(filename, sources, options)
<<<<<<< HEAD
  dest = File.join(output_dir, filename.split('.')[0..-2].join('.') + '.html')
=======
  dest = "#{output_dir}/#{filename.scan(/(.*\/)?(.*?)(\.[^\.]+)?$/)[0][1]}.html"
>>>>>>> c1a4dd75
  puts "rocco: #{filename} -> #{dest}"
  FileUtils.mkdir_p File.dirname(dest)
  File.open(dest, 'wb') { |fd| fd.write(rocco.to_html) }
end<|MERGE_RESOLUTION|>--- conflicted
+++ resolved
@@ -88,11 +88,7 @@
 # Run each file through Rocco and write output.
 sources.each do |filename|
   rocco = Rocco.new(filename, sources, options)
-<<<<<<< HEAD
   dest = File.join(output_dir, filename.split('.')[0..-2].join('.') + '.html')
-=======
-  dest = "#{output_dir}/#{filename.scan(/(.*\/)?(.*?)(\.[^\.]+)?$/)[0][1]}.html"
->>>>>>> c1a4dd75
   puts "rocco: #{filename} -> #{dest}"
   FileUtils.mkdir_p File.dirname(dest)
   File.open(dest, 'wb') { |fd| fd.write(rocco.to_html) }
